/*
    PowerDNS Versatile Database Driven Nameserver
    Copyright (C) 2004 - 2008 PowerDNS.COM BV

    This program is free software; you can redistribute it and/or modify
    it under the terms of the GNU General Public License version 2 as 
    published by the Free Software Foundation; 

    Additionally, the license of this program contains a special
    exception which allows to distribute the program in binary form when
    it is linked against OpenSSL.

    This program is distributed in the hope that it will be useful,
    but WITHOUT ANY WARRANTY; without even the implied warranty of
    MERCHANTABILITY or FITNESS FOR A PARTICULAR PURPOSE.  See the
    GNU General Public License for more details.

    You should have received a copy of the GNU General Public License
    along with this program; if not, write to the Free Software
    Foundation, Inc., 51 Franklin St, Fifth Floor, Boston, MA  02110-1301  USA
*/
#include "packetcache.hh"
#include "utility.hh"
#include "dnsproxy.hh"
#include "pdnsexception.hh"
#include <sys/types.h>
#include <errno.h>
#include "dns.hh"
#include "logger.hh"
#include "statbag.hh"
#include <boost/foreach.hpp>

extern StatBag S;
extern PacketCache PC;

DNSProxy::DNSProxy(const string &remote)
{
  pthread_mutex_init(&d_lock,0);
  d_resanswers=S.getPointer("recursing-answers");
  d_resquestions=S.getPointer("recursing-questions");
  d_udpanswers=S.getPointer("udp-answers");
  ComboAddress remaddr(remote, 53);
  
  if((d_sock=socket(remaddr.sin4.sin_family, SOCK_DGRAM,0))<0)
    throw PDNSException(string("socket: ")+strerror(errno));
 
  ComboAddress local;
  if(remaddr.sin4.sin_family==AF_INET)
    local = ComboAddress("0.0.0.0");
  else
    local = ComboAddress("::");
    
  int n=0;
  for(;n<10;n++) {
    local.sin4.sin_port = htons(10000+( Utility::random()%50000));
    
    if(::bind(d_sock, (struct sockaddr *)&local, local.getSocklen()) >= 0) 
      break;
  }
  if(n==10) {
    Utility::closesocket(d_sock);
    d_sock=-1;
    throw PDNSException(string("binding dnsproxy socket: ")+strerror(errno));
  }

  if(connect(d_sock, (sockaddr *)&remaddr, remaddr.getSocklen())<0) 
    throw PDNSException("Unable to UDP connect to remote nameserver "+remaddr.toStringWithPort()+": "+stringerror());

  d_xor=Utility::random()&0xffff;
  L<<Logger::Error<<"DNS Proxy launched, local port "<<ntohs(local.sin4.sin_port)<<", remote "<<remaddr.toStringWithPort()<<endl;
} 

void DNSProxy::go()
{
  pthread_t tid;
  pthread_create(&tid,0,&launchhelper,this);
}


void DNSProxy::onlyFrom(const string &ips)
{
  d_ng.toMasks(ips);
}

bool DNSProxy::recurseFor(DNSPacket* p)
{
  return d_ng.match((ComboAddress *)&p->d_remote);
}

/** returns false if p->remote is not allowed to recurse via us */
bool DNSProxy::sendPacket(DNSPacket *p)
{
  if(!recurseFor(p))
    return false;

  uint16_t id;
  {
    Lock l(&d_lock);
    id=getID_locked();

    ConntrackEntry ce;
    ce.id       = p->d.id;
    ce.remote = p->d_remote;
    ce.outsock  = p->getSocket();
    ce.created  = time( NULL );
    ce.qtype = p->qtype.getCode();
    ce.qname = p->qdomain;
    ce.anyLocal = p->d_anyLocal;
    ce.complete=0;
    d_conntrack[id]=ce;
  }
  p->d.id=id^d_xor;
  p->commitD();
  
  const string& buffer = p->getString();
  
  if(send(d_sock,buffer.c_str(), buffer.length() , 0)<0) { // zoom
    L<<Logger::Error<<"Unable to send a packet to our recursing backend: "<<stringerror()<<endl;
  }
  (*d_resquestions)++;
  return true;

}

//! look up qname aname with r->qtype, plonk it in the answer section of 'r' with name target
bool DNSProxy::completePacket(DNSPacket *r, const std::string& target,const std::string& aname)
{
  uint16_t id;
  {
    Lock l(&d_lock);
    id=getID_locked();

    ConntrackEntry ce;
    ce.id       = r->d.id;
    ce.remote =   r->d_remote;
    ce.outsock  = r->getSocket();
    ce.created  = time( NULL );
    ce.qtype = r->qtype.getCode();
    ce.qname = stripDot(target);
    ce.anyLocal = r->d_anyLocal;
    ce.complete = r;
    ce.aname=aname;
    d_conntrack[id]=ce;
  }

  vector<uint8_t> packet;
  DNSPacketWriter pw(packet, target, r->qtype.getCode());
  pw.getHeader()->rd=true;
  pw.getHeader()->id=id ^ d_xor;

  if(send(d_sock,&packet[0], packet.size() , 0)<0) { // zoom
    L<<Logger::Error<<"Unable to send a packet to our recursing backend: "<<stringerror()<<endl;
  }

  return true;

}


/** This finds us an unused or stale ID. Does not actually clean the contents */
int DNSProxy::getID_locked()
{
  map_t::iterator i;
  for(int n=0;;++n) {
    i=d_conntrack.find(n);
    if(i==d_conntrack.end()) {
      return n;
    }
    else if(i->second.created<time(0)-60) {
      if(i->second.created) {
        L<<Logger::Warning<<"Recursive query for remote "<<
          i->second.remote.toStringWithPort()<<" with internal id "<<n<<
          " was not answered by backend within timeout, reusing id"<<endl;
<<<<<<< HEAD
	
	delete i->second.complete;
=======
	S.inc("recursion-unanswered");
>>>>>>> f65da6d1
      }
      return n;
    }
  }
}

void DNSProxy::mainloop(void)
{
  try {
    char buffer[1500];
    int len;

    struct msghdr msgh;
    struct iovec iov;
    char cbuf[256];

    for(;;) {
      len=recv(d_sock, buffer, sizeof(buffer),0); // answer from our backend
      if(len<12) {
        if(len<0)
          L<<Logger::Error<<"Error receiving packet from recursor backend: "<<stringerror()<<endl;
        else if(len==0)
          L<<Logger::Error<<"Error receiving packet from recursor backend, EOF"<<endl;
        else
          L<<Logger::Error<<"Short packet from recursor backend, "<<len<<" bytes"<<endl;
        
        continue;
      }
      (*d_resanswers)++;
      (*d_udpanswers)++;
      dnsheader d;
      memcpy(&d,buffer,sizeof(d));
      {
        Lock l(&d_lock);
#if BYTE_ORDER == BIG_ENDIAN
        // this is needed because spoof ID down below does not respect the native byteorder
        d.id = ( 256 * (uint16_t)buffer[1] ) + (uint16_t)buffer[0];  
#endif
        map_t::iterator i=d_conntrack.find(d.id^d_xor);
        if(i==d_conntrack.end()) {
          L<<Logger::Error<<"Discarding untracked packet from recursor backend with id "<<(d.id^d_xor)<<
            ". Conntrack table size="<<d_conntrack.size()<<endl;
          continue;
        }
        else if(i->second.created==0) {
          L<<Logger::Error<<"Received packet from recursor backend with id "<<(d.id^d_xor)<<" which is a duplicate"<<endl;
          continue;
        }
	
        d.id=i->second.id;
        memcpy(buffer,&d,sizeof(d));  // commit spoofed id

        DNSPacket p,q;
        p.parse(buffer,len);
        q.parse(buffer,len);

        if(p.qtype.getCode() != i->second.qtype || p.qdomain != i->second.qname) {
          L<<Logger::Error<<"Discarding packet from recursor backend with id "<<(d.id^d_xor)<<
            ", qname or qtype mismatch ("<<p.qtype.getCode()<<" v " <<i->second.qtype<<", "<<p.qdomain<<" v "<<i->second.qname<<")"<<endl;
          continue;
        }

        /* Set up iov and msgh structures. */
        memset(&msgh, 0, sizeof(struct msghdr));
	string reply; // needs to be alive at time of sendmsg!
	if(i->second.complete) {

	  MOADNSParser mdp(p.getString());
	  //	  cerr<<"Got completion, "<<mdp.d_answers.size()<<" answers, rcode: "<<mdp.d_header.rcode<<endl;
	  for(MOADNSParser::answers_t::const_iterator j=mdp.d_answers.begin(); j!=mdp.d_answers.end(); ++j) {        
	    //	    cerr<<"comp: "<<(int)j->first.d_place-1<<" "<<j->first.d_label<<" " << DNSRecordContent::NumberToType(j->first.d_type)<<" "<<j->first.d_content->getZoneRepresentation()<<endl;
	    if(j->first.d_place == DNSRecord::Answer || (j->first.d_place == DNSRecord::Nameserver && j->first.d_type == QType::SOA)) {
	    
	      DNSResourceRecord rr;

	      if(j->first.d_type == i->second.qtype || j->first.d_type==QType::SOA) {
		rr.qname=i->second.aname;
		rr.qtype = j->first.d_type;
		rr.ttl=j->first.d_ttl;
		rr.d_place= (DNSResourceRecord::Place)j->first.d_place;
		shared_ptr<MXRecordContent> mx=boost::dynamic_pointer_cast<MXRecordContent>(j->first.d_content);
		shared_ptr<SRVRecordContent> srv=boost::dynamic_pointer_cast<SRVRecordContent>(j->first.d_content);
		if(mx) {
		  rr.content=mx->d_mxname;
		  rr.priority=mx->d_preference;
		}
		else if(srv) {
		  rr.content = lexical_cast<string>(srv->d_weight)+" "+lexical_cast<string>(srv->d_port)+" "+srv->d_target;
		  rr.priority=srv->d_preference;
		}
		else {
		  rr.content=j->first.d_content->getZoneRepresentation();
		}
		i->second.complete->addRecord(rr);
	      }
	    }
	  }
	  i->second.complete->setRcode(mdp.d_header.rcode);
	  reply=i->second.complete->getString();
	  iov.iov_base = (void*)reply.c_str();
	  iov.iov_len = reply.length();
	  delete i->second.complete;
	  i->second.complete=0;
	}
	else {
	  iov.iov_base = buffer;
	  iov.iov_len = len;
	}
        msgh.msg_iov = &iov;
        msgh.msg_iovlen = 1;
        msgh.msg_name = (struct sockaddr*)&i->second.remote;
        msgh.msg_namelen = i->second.remote.getSocklen();

        if(i->second.anyLocal) {
          addCMsgSrcAddr(&msgh, cbuf, i->second.anyLocal.get_ptr());
        }
        if(sendmsg(i->second.outsock, &msgh, 0) < 0)
          L<<Logger::Warning<<"dnsproxy.cc: Error sending reply with sendmsg (socket="<<i->second.outsock<<"): "<<strerror(errno)<<endl;
        
        PC.insert(&q, &p, true);
        i->second.created=0;
      }
    }
  }
  catch(PDNSException &ae) {
    L<<Logger::Error<<"Fatal error in DNS proxy: "<<ae.reason<<endl;
  }
  catch(std::exception &e) {
    L<<Logger::Error<<"Communicator thread died because of STL error: "<<e.what()<<endl;
  }
  catch( ... )
  {
    L << Logger::Error << "Caught unknown exception." << endl;
  }
  L<<Logger::Error<<"Exiting because DNS proxy failed"<<endl;
  exit(1);
}<|MERGE_RESOLUTION|>--- conflicted
+++ resolved
@@ -171,12 +171,8 @@
         L<<Logger::Warning<<"Recursive query for remote "<<
           i->second.remote.toStringWithPort()<<" with internal id "<<n<<
           " was not answered by backend within timeout, reusing id"<<endl;
-<<<<<<< HEAD
-	
 	delete i->second.complete;
-=======
 	S.inc("recursion-unanswered");
->>>>>>> f65da6d1
       }
       return n;
     }
