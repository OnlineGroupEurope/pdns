--- conflicted
+++ resolved
@@ -117,12 +117,7 @@
       return d_ttd;
     }
   
-<<<<<<< HEAD
-    string d_domain;
-=======
     DNSName d_domain;
-    unsigned int d_ttd;
->>>>>>> 21a3792f
     mutable keys_t d_keys;
     unsigned int d_ttd;
   };
@@ -134,12 +129,8 @@
       return d_ttd;
     }
   
-<<<<<<< HEAD
-    string d_domain;
+    DNSName d_domain;
     mutable std::string d_key, d_value;
-=======
-    DNSName d_domain;
->>>>>>> 21a3792f
     unsigned int d_ttd;
   
   };
