#ifndef PDNS_DNSWRITER_HH
#define PDNS_DNSWRITER_HH

#include <string>
#include <vector>
#include <map>
#include "dns.hh"
#include "dnsname.hh"
#include "namespaces.hh"
#include <arpa/inet.h>
/** this class can be used to write DNS packets. It knows about DNS in the sense that it makes
    the packet header and record headers.

    The model is:

    packetheader (recordheader recordcontent)*

    The packetheader needs to be updated with the amount of packets of each kind (answer, auth, additional)

    Each recordheader contains the length of a dns record.

    Calling convention:

    vector<uint8_t> content;
    DNSPacketWriter dpw(content, const string& qname, uint16_t qtype, uint16_t qclass=QClass:IN);  // sets the question
    dpw.startrecord("this.is.an.ip.address.", ns_t_a);    // does nothing, except store qname and qtype
    dpw.xfr32BitInt(0x01020304);                         // adds 4 bytes (0x01020304) to the record buffer
    dpw.startrecord("this.is.an.ip.address.", ns_t_a);    // aha! writes out dnsrecord header containing qname and qtype and length 4, plus the recordbuffer, which gets emptied
                                                         // new qname and qtype are stored
    dpw.xfr32BitInt(0x04030201);                         // adds 4 bytes (0x04030201) to the record buffer
    dpw.commit();                                        // writes out dnsrecord header containing qname and qtype and length 4, plus the recordbuffer

    // content now contains the ready packet, with 1 question and 2 answers

*/

class DNSPacketWriter : public boost::noncopyable
{

public:
<<<<<<< HEAD
  typedef vector<pair<string, uint16_t> > lmap_t;
  enum Place : uint8_t {ANSWER=1, AUTHORITY=2, ADDITIONAL=3}; 
=======
  typedef vector<pair<DNSName, uint16_t> > nmap_t;
  enum Place {ANSWER=1, AUTHORITY=2, ADDITIONAL=3};
>>>>>>> 21a3792f

  //! Start a DNS Packet in the vector passed, with question qname, qtype and qclass
  DNSPacketWriter(vector<uint8_t>& content, const DNSName& qname, uint16_t  qtype, uint16_t qclass=QClass::IN, uint8_t opcode=0);

  /** Start a new DNS record within this packet for namq, qtype, ttl, class and in the requested place. Note that packets can only be written in natural order -
      ANSWER, AUTHORITY, ADDITIONAL */
  void startRecord(const DNSName& name, uint16_t qtype, uint32_t ttl=3600, uint16_t qclass=QClass::IN, Place place=ANSWER, bool compress=true);

  /** Shorthand way to add an Opt-record, for example for EDNS0 purposes */
  typedef vector<pair<uint16_t,std::string> > optvect_t;
  void addOpt(int udpsize, int extRCode, int Z, const optvect_t& options=optvect_t());

  /** needs to be called after the last record is added, but can be called again and again later on. Is called internally by startRecord too.
      The content of the vector<> passed to the constructor is inconsistent until commit is called.
   */
  void commit();

  uint32_t size(); // needs to be 32 bit because otherwise we don't see the wrap coming when it happened!

  /** Should the packet have grown too big for the writer's liking, rollback removes the record currently being written */
  void rollback();

  /** Discard all content except the question section */
  void truncate();

  void xfr48BitInt(uint64_t val);
  void xfr32BitInt(uint32_t val);
  void xfr16BitInt(uint16_t val);
  void xfrType(uint16_t val)
  {
    xfr16BitInt(val);
  }
  void xfrIP(const uint32_t& val)
  {
    xfr32BitInt(htonl(val));
  }
  void xfrIP6(const std::string& val)
  {
    xfrBlob(val,16);
  }
  void xfrTime(const uint32_t& val)
  {
    xfr32BitInt(val);
  }

  void xfr8BitInt(uint8_t val);

  void xfrName(const DNSName& label, bool compress=false);
  void xfrText(const string& text, bool multi=false);
  void xfrBlob(const string& blob, int len=-1);
  void xfrBlobNoSpaces(const string& blob, int len=-1);
  void xfrHexBlob(const string& blob, bool keepReading=false);

  uint16_t d_pos;

  dnsheader* getHeader();
  void getRecords(string& records);
  const vector<uint8_t>& getRecordBeingWritten() { return d_record; }

  void setCanonic(bool val)
  {
    d_canonic=val;
  }

  void setLowercase(bool val)
  {
    d_lowerCase=val;
  }
  vector <uint8_t>& getContent()
  {
    return d_content;
  }
  bool eof() { return true; } // we don't know how long the record should be

private:
  // We declare 1 uint_16 in the public section, these 3 align on a 8-byte boundry
  uint16_t d_stuff;
  uint16_t d_sor;
  uint16_t d_rollbackmarker; // start of last complete packet, for rollback

  vector <uint8_t>& d_content;
  vector <uint8_t> d_record;
<<<<<<< HEAD
  string d_qname;
  string d_recordqname;
  lmap_t d_labelmap;

  uint32_t d_recordttl;
  uint16_t d_recordqtype, d_recordqclass;

=======
  DNSName d_qname;
  DNSName d_recordqname;
  uint16_t d_recordqtype, d_recordqclass;
  uint32_t d_recordttl;
  nmap_t d_namemap;
  uint16_t d_stuff;
  uint16_t d_sor;
  uint16_t d_rollbackmarker; // start of last complete packet, for rollback
>>>>>>> 21a3792f
  uint16_t d_truncatemarker; // end of header, for truncate
  Place d_recordplace;
  bool d_canonic, d_lowerCase;
};

typedef vector<pair<string::size_type, string::size_type> > labelparts_t;
// bool labeltokUnescape(labelparts_t& parts, const DNSName& label);
std::vector<string> segmentDNSText(const string& text); // from dnslabeltext.rl
std::deque<string> segmentDNSName(const string& input ); // from dnslabeltext.rl
#endif<|MERGE_RESOLUTION|>--- conflicted
+++ resolved
@@ -38,13 +38,8 @@
 {
 
 public:
-<<<<<<< HEAD
-  typedef vector<pair<string, uint16_t> > lmap_t;
+  typedef vector<pair<DNSName, uint16_t> > lmap_t;
   enum Place : uint8_t {ANSWER=1, AUTHORITY=2, ADDITIONAL=3}; 
-=======
-  typedef vector<pair<DNSName, uint16_t> > nmap_t;
-  enum Place {ANSWER=1, AUTHORITY=2, ADDITIONAL=3};
->>>>>>> 21a3792f
 
   //! Start a DNS Packet in the vector passed, with question qname, qtype and qclass
   DNSPacketWriter(vector<uint8_t>& content, const DNSName& qname, uint16_t  qtype, uint16_t qclass=QClass::IN, uint8_t opcode=0);
@@ -127,24 +122,13 @@
 
   vector <uint8_t>& d_content;
   vector <uint8_t> d_record;
-<<<<<<< HEAD
-  string d_qname;
-  string d_recordqname;
+  DNSName d_qname;
+  DNSName d_recordqname;
   lmap_t d_labelmap;
 
   uint32_t d_recordttl;
   uint16_t d_recordqtype, d_recordqclass;
 
-=======
-  DNSName d_qname;
-  DNSName d_recordqname;
-  uint16_t d_recordqtype, d_recordqclass;
-  uint32_t d_recordttl;
-  nmap_t d_namemap;
-  uint16_t d_stuff;
-  uint16_t d_sor;
-  uint16_t d_rollbackmarker; // start of last complete packet, for rollback
->>>>>>> 21a3792f
   uint16_t d_truncatemarker; // end of header, for truncate
   Place d_recordplace;
   bool d_canonic, d_lowerCase;
