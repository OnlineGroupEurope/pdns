--- conflicted
+++ resolved
@@ -3269,20 +3269,9 @@
     }
     L<<Logger::Error<<"Enabled '"<< t_fdm->getName() << "' multiplexer"<<endl;
   }
-<<<<<<< HEAD
-
-  t_fdm->addReadFD(g_pipes[t_id].readToThread, handlePipeRequest);
-  t_fdm->addReadFD(g_pipes[t_id].readQueriesToThread, handlePipeRequest);
-
-  if(g_useOneSocketPerThread) {
-    for(deferredAdd_t::const_iterator i = deferredAdds[t_id].cbegin(); i != deferredAdds[t_id].cend(); ++i) {
-      t_fdm->addReadFD(i->first, i->second);
-    }
-  }
-=======
->>>>>>> d9dddd53
   else {
     t_fdm->addReadFD(g_pipes[t_id].readToThread, handlePipeRequest);
+    t_fdm->addReadFD(g_pipes[t_id].readQueriesToThread, handlePipeRequest);
 
     if(g_useOneSocketPerThread) {
       for(deferredAdd_t::const_iterator i = deferredAdds[t_id].cbegin(); i != deferredAdds[t_id].cend(); ++i) {
