--- conflicted
+++ resolved
@@ -1291,30 +1291,6 @@
     struct timeval now;
     Utility::gettimeofday(&now, 0);
     
-<<<<<<< HEAD
-    if(!((cleanCounter++)%40)) {  // this is a full scan!
-      time_t limit=now.tv_sec-300;
-      for(SyncRes::nsspeeds_t::iterator i = t_sstorage->nsSpeeds.begin() ; i!= t_sstorage->nsSpeeds.end(); )
-        if(i->second.stale(limit))
-          t_sstorage->nsSpeeds.erase(i++);
-        else
-          ++i;
-    }
-//    L<<Logger::Warning<<"Spent "<<dt.udiff()/1000<<" msec cleaning"<<endl;
-    last_prune=time(0);
-  }
-  
-  if(now.tv_sec - last_rootupdate > 7200) {
-    SyncRes sr(now);
-    sr.setDoEDNS0(true);
-    vector<DNSResourceRecord> ret;
-
-    sr.setNoCache();
-    int res=sr.beginResolve(".", QType(QType::NS), 1, ret);
-    if(!res) {
-      L<<Logger::Notice<<"Refreshed . records"<<endl;
-      last_rootupdate=now.tv_sec;
-=======
     if(now.tv_sec - last_prune > (time_t)(5 + t_id)) { 
       DTime dt;
       dt.setTimeval(now);
@@ -1332,7 +1308,6 @@
 	    ++i;
       }
       last_prune=time(0);
->>>>>>> cc59bce6
     }
     
     if(now.tv_sec - last_rootupdate > 7200) {
