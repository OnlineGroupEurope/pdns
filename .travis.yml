language: cpp
compiler:
  - gcc
  - clang
before_script:
 - git describe --always --dirty=+
 - sudo /sbin/ip addr add 10.0.3.0/24 dev lo
 - sudo rm /etc/apt/sources.list.d/travis_ci_zeromq3-source.list
 - sudo apt-get update
<<<<<<< HEAD
 - sudo apt-get install --no-install-recommends libboost-all-dev libtolua-dev bc libcdb-dev libnet-dns-perl unbound-host ldnsutils dnsutils bind9utils libtool libcdb-dev xmlto links asciidoc ruby-json ruby-sqlite3 rubygems libcurl4-openssl-dev ruby1.9.1 socat time libzmq1 libzmq-dev pkg-config daemontools authbind liblua5.1-posix1 libopendbx1-dev libopendbx1-sqlite3 python-virtualenv libldap2-dev
=======
 - sudo apt-get install libboost-all-dev libtolua-dev bc libcdb-dev libnet-dns-perl unbound-host ldnsutils dnsutils bind9utils libtool libcdb-dev xmlto dblatex links asciidoc ruby-json ruby-sqlite3 rubygems libcurl4-openssl-dev ruby1.9.1 socat time libzmq1 libzmq-dev pkg-config daemontools authbind liblua5.1-posix1 libopendbx1-dev libopendbx1-sqlite3 python-virtualenv libldap2-dev
 - sudo sh -c 'sed s/precise/trusty/g /etc/apt/sources.list > /etc/apt/sources.list.d/trusty.list'
 - sudo apt-get update
 - sudo apt-get install liblmdb0 liblmdb-dev lmdb-utils
>>>>>>> 6a85d81e
 - sudo update-alternatives --set ruby /usr/bin/ruby1.9.1
 - sudo touch /etc/authbind/byport/53
 - sudo chmod 755 /etc/authbind/byport/53
 - travis_retry gem install bundler --no-rdoc --no-ri
 - cd regression-tests
 - wget http://s3.amazonaws.com/alexa-static/top-1m.csv.zip
 - unzip top-1m.csv.zip
 - cd ..
 - cd modules/remotebackend
 - travis_retry ruby -S bundle install
 - cd ../..
script:
 - ./bootstrap
 - ./configure --with-modules='bind gmysql gpgsql gsqlite3 mydns tinydns remote random opendbx ldap lmdb' --enable-unit-tests --enable-remotebackend-http --enable-tools --enable-remotebackend-zeromq
 - make dist
 - make -j 4
 - travis_retry make -j 4 check # Workaround for remotebackend failures on travis-ci
 - make -C pdns $(grep '(EXEEXT):' pdns/Makefile | cut -f1 -d\$)
 - cd pdns
 - make -j 4 pdns_recursor
 - ./dist-recursor
 - make -C docs html/index.html manpages
 - cd ../regression-tests.recursor
 - cp vars.sample vars
 - ./config.sh
 - ./start.sh
 - sleep 3
 - svstat configs/*
 - ./runtests
 - test ! -s ./failed_tests
 - ./stop.sh
 - sleep 3
 - ./clean.sh
 - cd ../regression-tests.api
 - ./runtests authoritative
 - ./runtests recursor
 - cd ../regression-tests
 - touch tests/verify-dnssec-zone/allow-missing
 - touch tests/verify-dnssec-zone/skip.nsec3 # some (travis) tools in this test are unable to handle nsec3 zones
 - touch tests/verify-dnssec-zone/skip.optout
 - ./start-test-stop 5300 bind-both
 - ./start-test-stop 5300 bind-dnssec-both
 - ./start-test-stop 5300 bind-dnssec-nsec3-both
 - ./start-test-stop 5300 bind-dnssec-nsec3-optout-both
 - ./start-test-stop 5300 bind-dnssec-nsec3-narrow
 - ./start-test-stop 5300 gmysql-nodnssec-both
 - ./start-test-stop 5300 gmysql-both
 - ./start-test-stop 5300 gmysql-nsec3-both
 - ./start-test-stop 5300 gmysql-nsec3-optout-both
 - ./start-test-stop 5300 gmysql-nsec3-narrow
 - ./start-test-stop 5300 gpgsql-nodnssec
 - ./start-test-stop 5300 gpgsql
 - ./start-test-stop 5300 gpgsql-nsec3
 - travis_retry ./start-test-stop 5300 remotebackend-pipe # Workaround for remotebackend failures on travis-ci
 - travis_retry ./start-test-stop 5300 remotebackend-pipe-dnssec
 - travis_retry ./start-test-stop 5300 remotebackend-unix
 - travis_retry ./start-test-stop 5300 remotebackend-unix-dnssec
 - travis_retry ./start-test-stop 5300 remotebackend-http
 - travis_retry ./start-test-stop 5300 remotebackend-http-dnssec
 - travis_retry ./start-test-stop 5300 remotebackend-zeromq
 - travis_retry ./start-test-stop 5300 remotebackend-zeromq-dnssec
 - ./start-test-stop 5300 gsqlite3-nodnssec-both
 - ./start-test-stop 5300 gsqlite3-both
 - ./start-test-stop 5300 gsqlite3-nsec3-both
 - ./start-test-stop 5300 mydns
 - ./start-test-stop 5300 tinydns
 - ./start-test-stop 5300 opendbx-sqlite3
 - THRESHOLD=90 TRACE=no ./recursor-test 5300
 - cd ../regression-tests.nobackend/
 - ./runtests
 - test ! -s ./failed_tests
 - cat /tmp/remotebackend.txt.* | sort
notifications:
  irc:
    channels:
      - "irc.oftc.net#powerdns-dev"
    template:
      - "%{author} @ %{repository} / %{branch} - Build:#%{build_number} : %{message} - Changes: %{compare_url} - Build details: %{build_url}"
    use_notice: true
    skip_join: true<|MERGE_RESOLUTION|>--- conflicted
+++ resolved
@@ -7,14 +7,10 @@
  - sudo /sbin/ip addr add 10.0.3.0/24 dev lo
  - sudo rm /etc/apt/sources.list.d/travis_ci_zeromq3-source.list
  - sudo apt-get update
-<<<<<<< HEAD
  - sudo apt-get install --no-install-recommends libboost-all-dev libtolua-dev bc libcdb-dev libnet-dns-perl unbound-host ldnsutils dnsutils bind9utils libtool libcdb-dev xmlto links asciidoc ruby-json ruby-sqlite3 rubygems libcurl4-openssl-dev ruby1.9.1 socat time libzmq1 libzmq-dev pkg-config daemontools authbind liblua5.1-posix1 libopendbx1-dev libopendbx1-sqlite3 python-virtualenv libldap2-dev
-=======
- - sudo apt-get install libboost-all-dev libtolua-dev bc libcdb-dev libnet-dns-perl unbound-host ldnsutils dnsutils bind9utils libtool libcdb-dev xmlto dblatex links asciidoc ruby-json ruby-sqlite3 rubygems libcurl4-openssl-dev ruby1.9.1 socat time libzmq1 libzmq-dev pkg-config daemontools authbind liblua5.1-posix1 libopendbx1-dev libopendbx1-sqlite3 python-virtualenv libldap2-dev
  - sudo sh -c 'sed s/precise/trusty/g /etc/apt/sources.list > /etc/apt/sources.list.d/trusty.list'
  - sudo apt-get update
  - sudo apt-get install liblmdb0 liblmdb-dev lmdb-utils
->>>>>>> 6a85d81e
  - sudo update-alternatives --set ruby /usr/bin/ruby1.9.1
  - sudo touch /etc/authbind/byport/53
  - sudo chmod 755 /etc/authbind/byport/53
